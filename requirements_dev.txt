--- conflicted
+++ resolved
@@ -24,10 +24,6 @@
 matplotlib
 numpy
 scipy
-<<<<<<< HEAD
-lmfit>=1.1
-=======
 lmfit>=1.1
 cython
-numba
->>>>>>> 8b847b56
+numba